# Ruts: Rust Tower Session for HTTP Applications

[![Documentation](https://docs.rs/ruts/badge.svg)](https://docs.rs/ruts)
[![Crates.io](https://img.shields.io/crates/v/ruts.svg)](https://crates.io/crates/ruts)
[![License: MIT](https://img.shields.io/badge/License-MIT-yellow.svg)](https://opensource.org/licenses/MIT)
[![Rust](https://img.shields.io/badge/rust-1.85.0%2B-blue.svg?maxAge=3600)](
https://github.com/jimmielovell/ruts)

## Installation

Add the following to your `Cargo.toml`:

```toml
[dependencies]
<<<<<<< HEAD
ruts = "0.6.6"
=======
ruts = "0.6.5"
>>>>>>> 12ac26ce
```

## Quick Start

Here's a basic example with [Axum](https://docs.rs/axum/latest/axum/) and the `RedisStore`. This requires the features `axum`(enabled by default) and `redis-store` to be enabled.

```rust
use axum::{Router, routing::get};
use ruts::{Session, SessionLayer, CookieOptions};
use ruts::store::redis::RedisStore;
use fred::clients::Client;
use std::sync::Arc;
use fred::interfaces::ClientLike;
use tower_cookies::CookieManagerLayer;

#[tokio::main]
async fn main() {
    // Set up Redis client
    let client = Client::default();
    client.connect();
    client.wait_for_connect().await.unwrap();

    // Create session store
    let store = RedisStore::new(Arc::new(client));

    // Configure session-cookie options
    let cookie_options = CookieOptions::build()
        .name("session")
        .http_only(true)
        .same_site(cookie::SameSite::Lax)
        .secure(true)
        .max_age(3600) // 1 hour
        .path("/");

    // Create session layer
    let session_layer = SessionLayer::new(Arc::new(store))
        .with_cookie_options(cookie_options);

    // Set up router with session management
    let app = Router::new()
        .route("/", get(handler))
        .layer(session_layer)
        .layer(CookieManagerLayer::new()); // CookieManagerLayer must be after

    // Run the server
    let listener = tokio::net::TcpListener::bind("0.0.0.0:3000").await.unwrap();
    axum::serve(listener, app).await.unwrap();
}

async fn handler(session: Session<RedisStore<Client>>) -> String {
    let count: Option<i32> = session.get("count").await.unwrap();
    let new_count = count.unwrap_or(0) + 1;
    session.insert("count", &new_count).await.unwrap();
    format!("You've visited this page {} times", new_count)
}
```

## Session Management

### Basic Operations

```rust
use ruts::Session;
use ruts::store::SessionMap;
use ruts::store::memory::MemoryStore;

[derive(serde::Deserialize)]
struct User;

async fn handler(session: Session<MemoryStore>) {
  // Get a single field's data
  let value: Option<User> = session.get("key").await.unwrap();

  // Get all session data as a map for lazy deserialization
  let session_map: Option<SessionMap> = session.get_all().await.unwrap();
  if let Some(map) = session_map {
      let user: Option<User> = map.get("user").unwrap();
  }

  // Insert new data with an optional field-level expiration (in seconds)
  session.insert("key", &"some_value", Some(3600)).await.unwrap();
  
  // Update existing data
  session.update("key", &"new_value", None).await.unwrap();
  
  // Prepare a new session ID before an insert/update to prevent session fixation
  let new_id = session.prepare_regenerate();
  session.update("key", &"value_with_new_id", None).await.unwrap();
  
  // Remove a single field
  session.remove("key").await.unwrap();
  
  // Delete the entire session
  session.delete().await.unwrap();
  
  // Regenerate session ID for security
  session.regenerate().await.unwrap();
  
  // Update the session's overall expiry time
  session.expire(7200).await.unwrap();
  
  // Get the current session ID
  let id = session.id();
}
```

## Stores

### Redis
A Redis-backed session store.

#### Requirements

- The `redis-store` feature.
- Redis 7.4 or later (required for field-level expiration using [HEXPIRE](https://redis.io/docs/latest/commands/hexpire/))
- For Redis < 7.4, field-level expiration will not be available

```rust
use ruts::store::redis::RedisStore;

let store = RedisStore::new(Arc::new(fred_client_or_pool));
```

### Postgres
A Postgres-backed session store implementation.

#### Requirements

- The `postgres-store` feature.

```rust
use ruts::store::postgres::PostgresStoreBuilder;

// 1. Set up your database connection pool.
let database_url = std::env::var("DATABASE_URL")
    .expect("DATABASE_URL must be set");
let pool = PgPool::connect(&database_url).await.unwrap();

// 2. Create the session store using the builder.
// This will also run a migration to create the `sessions` table.
let store = PostgresStoreBuilder::new(pool)
    // Optionally, you can customize the schema and table name
    // .schema_name("my_app")
    // .table_name("user_sessions")
    .build()
    .await
    .unwrap();
```

### LayeredStore

A composite store that layers a fast, ephemeral "hot" cache (like Redis) on top of a slower, persistent "cold" store (like Postgres). It is designed for scenarios where sessions can have long lifespans but should only occupy expensive cache memory when actively being used thus balancing performance and durability.

#### Fine-Grained Write Control

The default write-through behavior can be overridden on a per-call basis using the `LayeredWriteStrategy`. This gives you precise control over how your data is store.

```rust
use ruts::store::layered::LayeredWriteStrategy;
use ruts::Session;
use ruts::store::redis::RedisStore;
use ruts::store::postgres::PostgresStore;
use ruts::store::layered::LayeredStore;

type MySession = Session<LayeredStore<RedisStore, PostgresStore>>;

#[derive(serde::Serialize)]
struct User { id: i32 }

async fn handler(session: MySession) {
    let user = User { id: 1 };
    
    // This session field is valid for 1 month in the persistent store.
    let long_term_expiry = 60  * 60 * 24 * 30;
    
    // However, we only want it to live in the hot cache (Redis) for 1 hour.
    let short_term_hot_cache_expiry = 60 * 60;
    
    // The value is wrapped in the strategy enum to control write behavior.
    let strategy = LayeredWriteStrategy::WriteThrough(
        user,
        Some(short_term_hot_cache_expiry),
    );
    
    // The cold store (Postgres) will get the long-term expiry,
    // but the hot store (Redis) will be capped at the shorter TTL.
    session.update("user", &strategy, Some(long_term_expiry)).await.unwrap();
}
```

### Serialization
Ruts supports two serialization backends for session data storage:

- [`bincode`](https://crates.io/crates/bincode) (default) - Fast, compact binary serialization.
- [`messagepack`](https://crates.io/crates/rmp-serde) - Cross-language compatible serialization

To use [`MessagePack`](https://crates.io/crates/rmp-serde) instead of the default [`bincode`](https://crates.io/crates/bincode), add this to your `Cargo.toml`:

```toml
[dependencies]
<<<<<<< HEAD
ruts = { version = "0.6.6", default-features = false, features = ["axum", "messagepack"] }
=======
ruts = { version = "0.6.5", default-features = false, features = ["axum", "messagepack"] }
>>>>>>> 12ac26ce
```

### Cookie Configuration

```rust
let cookie_options = CookieOptions::build()
    .name("cookie_name")
    .http_only(true)
    .same_site(cookie::SameSite::Strict)
    .secure(true)
    .max_age(7200) // 2 hours
    .path("/")
    .domain("example.com");
```

## Important Notes

### Middleware Ordering
The `SessionLayer` must be applied **before** the `CookieManagerLayer`:

```rust
app.layer(session_layer)              // First: SessionLayer
   .layer(CookieManagerLayer::new()); // Then CookieManagerLayer
```

### Best Practices

- Enable HTTPS in production (set `secure: true` in cookie options)
- Use appropriate `SameSite` cookie settings
- Add session expiration
- Regularly regenerate session IDs
- Enable HTTP Only mode in production (set `http_only: true`)

## Contributing

Contributions are welcome! Please feel free to submit issues and pull requests.

## License

This project is licensed under the MIT License - see the [LICENSE](LICENSE) file for details.<|MERGE_RESOLUTION|>--- conflicted
+++ resolved
@@ -11,12 +11,7 @@
 Add the following to your `Cargo.toml`:
 
 ```toml
-[dependencies]
-<<<<<<< HEAD
 ruts = "0.6.6"
-=======
-ruts = "0.6.5"
->>>>>>> 12ac26ce
 ```
 
 ## Quick Start
@@ -217,11 +212,7 @@
 
 ```toml
 [dependencies]
-<<<<<<< HEAD
 ruts = { version = "0.6.6", default-features = false, features = ["axum", "messagepack"] }
-=======
-ruts = { version = "0.6.5", default-features = false, features = ["axum", "messagepack"] }
->>>>>>> 12ac26ce
 ```
 
 ### Cookie Configuration
